--- conflicted
+++ resolved
@@ -469,15 +469,9 @@
 
     #[test]
     fn can_follow_canvas_stream() {
-<<<<<<< HEAD
         let canvas      = Canvas::new();
         let mut stream  = canvas.stream();
-        
-=======
-        let canvas  = Canvas::new();
-        let mut stream  = executor::spawn(canvas.stream());
-
->>>>>>> cf7876b1
+
         // Thread to draw some stuff to the canvas
         spawn(move || {
             sleep(Duration::from_millis(50));
@@ -510,13 +504,8 @@
     #[test]
     fn can_draw_using_gc() {
         let canvas      = Canvas::new();
-<<<<<<< HEAD
         let mut stream  = canvas.stream();
-        
-=======
-        let mut stream  = executor::spawn(canvas.stream());
-
->>>>>>> cf7876b1
+
         // Draw using a graphics context
         canvas.draw(|gc| {
             gc.new_path();
@@ -650,17 +639,10 @@
 
     #[test]
     fn can_follow_many_streams() {
-<<<<<<< HEAD
         let canvas      = Canvas::new();
         let mut stream  = canvas.stream();
         let mut stream2 = canvas.stream();
-        
-=======
-        let canvas  = Canvas::new();
-        let mut stream  = executor::spawn(canvas.stream());
-        let mut stream2  = executor::spawn(canvas.stream());
-
->>>>>>> cf7876b1
+
         // Thread to draw some stuff to the canvas
         spawn(move || {
             sleep(Duration::from_millis(50));
@@ -702,15 +684,9 @@
 
     #[test]
     fn commands_after_clear_are_suppressed() {
-<<<<<<< HEAD
         let canvas      = Canvas::new();
         let mut stream  = canvas.stream();
-        
-=======
-        let canvas  = Canvas::new();
-        let mut stream  = executor::spawn(canvas.stream());
-
->>>>>>> cf7876b1
+
         // Thread to draw some stuff to the canvas
         spawn(move || {
             sleep(Duration::from_millis(50));
