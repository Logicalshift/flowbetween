--- conflicted
+++ resolved
@@ -21,10 +21,7 @@
 lazy_static! {
     ///
     /// The percent-encode set to use for UI queries (the full application/x-www-form-urlencoded percent-encode set)
-<<<<<<< HEAD
-=======
     /// See https://url.spec.whatwg.org/#fragment-percent-encode-set
->>>>>>> bd046da2
     ///
     pub (super) static ref QUERY_PERCENT_ENCODE: AsciiSet = CONTROLS
         .add(b' ')
