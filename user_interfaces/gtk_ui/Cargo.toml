--- conflicted
+++ resolved
@@ -28,9 +28,4 @@
 futures             = "0.3"
 anymap              = "0.12"
 itertools           = "0.9"
-<<<<<<< HEAD
-time                = "0.2"
-nanovg              = { version = "1.0", features = ["gl3"] }
-=======
-time                = "0.2"
->>>>>>> bd046da2
+time                = "0.2"