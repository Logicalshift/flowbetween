use super::*;
use super::db_enum::*;
use super::flo_query::*;

use futures::task;
use futures::task::{Poll, Context};

use std::pin::*;
use std::ops::Range;
use std::time::Duration;
use std::collections::VecDeque;

const BUFFER_SIZE: usize = 100;
const INVALID_LAYER: u64 = 0xffffffffffffffff;

///
/// Provides the editlog trait for the animation DB
<<<<<<< HEAD
/// 
pub struct EditStream<TFile: Unpin+FloFile+Send> {
=======
///
pub struct EditStream<TFile: FloFile+Send> {
>>>>>>> cf7876b1
    /// The database core
    core: Arc<Desync<AnimationDbCore<TFile>>>,

    /// Buffer of items that have been read from the databasse
    buffer: Arc<Mutex<EditStreamBuffer>>,

    /// The range of items that have been read
    range: Range<usize>
}

struct EditStreamBuffer {
    /// Items waiting to be supplied to the stream
    loaded: VecDeque<AnimationEdit>,

    /// The next item to read
    next: usize,

    /// Set to true if the buffer has a 'fill' operation queued
    filling: bool
}

impl<TFile: Unpin+FloFile+Send> EditStream<TFile> {
    ///
    /// Creates a new edit log for an animation database
    ///
    pub fn new(core: &Arc<Desync<AnimationDbCore<TFile>>>, range: Range<usize>) -> EditStream<TFile> {
        // Create an empty buffer at the start of the range
        let buffer = EditStreamBuffer {
            loaded:     VecDeque::new(),
            next:       range.start,
            filling:    false
        };

        // Stream over the specified range of IDs
        EditStream {
            core:   Arc::clone(core),
            buffer: Arc::new(Mutex::new(buffer)),
            range:  range
        }
    }

    ///
    /// Generates a set_size entry
    ///
    fn set_size_for_entry(core: &mut AnimationDbCore<TFile>, entry: EditLogEntry) -> AnimationEdit {
        let (width, height) = core.db.query_edit_log_size(entry.edit_id).unwrap_or((0.0, 0.0));
        AnimationEdit::SetSize(width, height)
    }

    ///
    /// Generates a SelectBrush entry
    ///
    fn select_brush_for_entry(core: &mut AnimationDbCore<TFile>, entry: EditLogEntry) -> LayerEdit {
        // Fetch the definition from the database
        let (brush, drawing_style) = entry.brush
            .map(|(brush_id, drawing_style)|        (AnimationDbCore::get_brush_definition(&mut core.db, brush_id), drawing_style))
            .map(|(brush_or_error, drawing_style)|  (brush_or_error.unwrap_or(BrushDefinition::Simple), drawing_style))
            .unwrap_or((BrushDefinition::Simple, DrawingStyleType::Draw));

        // This is a paint edit, so we need the 'when' too
        let when = entry.when.unwrap_or(Duration::from_millis(0));

        // Convert drawing style
        let drawing_style = drawing_style.into();

        // Paint edits create elements, so there may be an element ID
        // (These are optional, but should have been assigned during the commit process)
        let element_id = ElementId::from(entry.element_id);

        LayerEdit::Paint(when, PaintEdit::SelectBrush(element_id, brush, drawing_style))
    }

    ///
    /// Generates a BrushProperties entry
    ///
    fn brush_properties_for_entry(core: &mut AnimationDbCore<TFile>, entry: EditLogEntry) -> LayerEdit {
        // Fetch the brush properties from the database
        let brush_properties = entry.brush_properties_id
            .map(|brush_properties_id| AnimationDbCore::get_brush_properties(&mut core.db, brush_properties_id).unwrap_or(BrushProperties::new()))
            .unwrap_or(BrushProperties::new());

        // This is a paint edit, so we need the 'when' too
        let when = entry.when.unwrap_or(Duration::from_millis(0));

        // Paint edits create elements, so there may be an element ID
        // (These are optional, but should have been assigned during the commit process)
        let element_id = ElementId::from(entry.element_id);

        LayerEdit::Paint(when, PaintEdit::BrushProperties(element_id, brush_properties))
    }

    ///
    /// Retrieves the raw points associated with an entry
    ///
    fn raw_points_for_entry(core: &mut AnimationDbCore<TFile>, edit_id: i64) -> Arc<Vec<RawPoint>> {
        let points = core.db.query_edit_log_raw_points(edit_id).unwrap_or_else(|_err| vec![]);

        Arc::new(points)
    }

    ///
    /// Retrieves the path components associated with a particular edit log ID
    ///
    fn path_components_for_entry(core: &mut AnimationDbCore<TFile>, edit_id: i64) -> Result<Vec<PathComponent>> {
        let path_id     = core.db.query_edit_log_path_id(edit_id)?;
        let components  = core.db.query_path_components(path_id)?;

        Ok(components)
    }

    ///
    /// Decodes a brush stroke entry
    ///
    fn brush_stroke_for_entry(core: &mut AnimationDbCore<TFile>, entry: EditLogEntry) -> LayerEdit {
        // Fetch the points for this entry
        let points = Self::raw_points_for_entry(core, entry.edit_id);

        // This is a paint edit, so we need the 'when' too
        let when = entry.when.unwrap_or(Duration::from_millis(0));

        // Paint edits create elements, so there may be an element ID
        // (These are optional, but should have been assigned during the commit process)
        let element_id = ElementId::from(entry.element_id);

        // Turn into a set of points
        LayerEdit::Paint(when, PaintEdit::BrushStroke(element_id, points))
    }

    ///
    /// Decodes a 'create path' entry
    ///
    fn create_path_for_entry(core: &mut AnimationDbCore<TFile>, entry: EditLogEntry) -> LayerEdit {
        // A create path is just a 'when' and a bunch of points
        let points      = Self::path_components_for_entry(core, entry.edit_id).unwrap_or_else(|_err| vec![]);
        let when        = entry.when.unwrap_or(Duration::from_millis(0));
        let element_id  = ElementId::from(entry.element_id);

        LayerEdit::Path(when, PathEdit::CreatePath(element_id, Arc::new(points)))
    }

    ///
    /// Decodes a path 'brush properties' entry
    ///
    fn path_properties_for_entry(core: &mut AnimationDbCore<TFile>, entry: EditLogEntry) -> LayerEdit {
        // Decode the brush properties
        let properties  = entry.brush_properties_id
            .map(|brush_properties_id| AnimationDbCore::get_brush_properties(&mut core.db, brush_properties_id).unwrap_or(BrushProperties::new()))
            .unwrap_or(BrushProperties::new());
        let when        = entry.when.unwrap_or(Duration::from_millis(0));
        let element_id  = ElementId::from(entry.element_id);

        LayerEdit::Path(when, PathEdit::BrushProperties(element_id, properties))
    }

    ///
    /// Decodes a path 'brush' entry
    ///
    fn path_brush_for_entry(core: &mut AnimationDbCore<TFile>, entry: EditLogEntry) -> LayerEdit {
        // Decode the brush to use for this path
        let (brush, drawing_style) = entry.brush
            .map(|(brush_id, drawing_style)|        (AnimationDbCore::get_brush_definition(&mut core.db, brush_id), drawing_style))
            .map(|(brush_or_error, drawing_style)|  (brush_or_error.unwrap_or(BrushDefinition::Simple), drawing_style))
            .unwrap_or((BrushDefinition::Simple, DrawingStyleType::Draw));
        let when        = entry.when.unwrap_or(Duration::from_millis(0));
        let element_id  = ElementId::from(entry.element_id);

        LayerEdit::Path(when, PathEdit::SelectBrush(element_id, brush, drawing_style.into()))
    }

    ///
    /// Turns an edit log entry into an animation edit
    ///
    fn animation_edit_for_entry(core: &mut AnimationDbCore<TFile>, entry: EditLogEntry) -> AnimationEdit {
        use self::EditLogType::*;

        match entry.edit_type {
            SetSize                     => Self::set_size_for_entry(core, entry),
            AddNewLayer                 => AnimationEdit::AddNewLayer(entry.layer_id.unwrap_or(INVALID_LAYER)),
            RemoveLayer                 => AnimationEdit::RemoveLayer(entry.layer_id.unwrap_or(INVALID_LAYER)),

            LayerAddKeyFrame            => AnimationEdit::Layer(entry.layer_id.unwrap_or(INVALID_LAYER), LayerEdit::AddKeyFrame(entry.when.unwrap_or(Duration::from_millis(0)))),
            LayerRemoveKeyFrame         => AnimationEdit::Layer(entry.layer_id.unwrap_or(INVALID_LAYER), LayerEdit::RemoveKeyFrame(entry.when.unwrap_or(Duration::from_millis(0)))),
            LayerSetName                => AnimationEdit::Layer(entry.layer_id.unwrap_or(INVALID_LAYER), LayerEdit::SetName(core.db.query_edit_log_string(entry.edit_id, 0).unwrap())),
            LayerSetOrdering            => unimplemented!(),

            LayerPaintSelectBrush       => AnimationEdit::Layer(entry.layer_id.unwrap_or(INVALID_LAYER), Self::select_brush_for_entry(core, entry)),
            LayerPaintBrushProperties   => AnimationEdit::Layer(entry.layer_id.unwrap_or(INVALID_LAYER), Self::brush_properties_for_entry(core, entry)),
            LayerPaintBrushStroke       => AnimationEdit::Layer(entry.layer_id.unwrap_or(INVALID_LAYER), Self::brush_stroke_for_entry(core, entry)),

            LayerPathCreatePath         => AnimationEdit::Layer(entry.layer_id.unwrap_or(INVALID_LAYER), Self::create_path_for_entry(core, entry)),
            LayerPathSelectBrush        => AnimationEdit::Layer(entry.layer_id.unwrap_or(INVALID_LAYER), Self::path_brush_for_entry(core, entry)),
            LayerPathBrushProperties    => AnimationEdit::Layer(entry.layer_id.unwrap_or(INVALID_LAYER), Self::path_properties_for_entry(core, entry)),

            MotionCreate                => unimplemented!(),
            MotionDelete                => unimplemented!(),
            MotionSetType               => unimplemented!(),
            MotionSetOrigin             => unimplemented!(),
            MotionSetPath               => unimplemented!(),

            ElementAddAttachment        => unimplemented!(),
            ElementRemoveAttachment     => unimplemented!(),
            ElementSetControlPoints     => unimplemented!(),
            ElementSetPath              => unimplemented!(),
            ElementOrderInFront         => unimplemented!(),
            ElementOrderBehind          => unimplemented!(),
            ElementOrderToTop           => unimplemented!(),
            ElementOrderToBottom        => unimplemented!(),
            ElementOrderBefore          => unimplemented!(),
            ElementDelete               => unimplemented!(),
            ElementDetachFromFrame      => unimplemented!()
        }
    }

    ///
    /// Reads a range of edits from the SQLite edit log
    ///
    fn read(core: &mut AnimationDbCore<TFile>, indices: &mut dyn Iterator<Item=usize>) -> Result<Vec<AnimationEdit>> {
        // Turn the indices into ranges (so we can fetch from the database)
        let current_range   = indices.next().map(|pos| pos..(pos+1));

        if let Some(mut current_range) = current_range {
            // Collect the index ranges together
            let mut ranges      = vec![];

            for next_index in indices {
                if next_index == current_range.end {
                    current_range.end += 1;
                } else {
                    ranges.push(current_range);
                    current_range = next_index..(next_index+1);
                }
            }

            ranges.push(current_range);

            // Read the edit entries
            let mut edits = vec![];

            for edit_range in ranges {
                // Fetch the entries in this range
                let entries = core.db.query_edit_log_values(edit_range.start as i64, edit_range.end as i64);

                match entries {
                    Ok(entries) => {
                        // Extend the set of existing entries
                        edits.extend(entries.into_iter().map(|entry| Self::animation_edit_for_entry(core, entry)));
                    },

                    Err(erm) => {
                        // Whoops, got an error: pass out of this function
                        return Err(erm);
                    }
                }
            }

            // Result is the edits we found
            Ok(edits)
        } else {
            // Base case: no indices. We don't run anything sync here so this is always fast even if the database is busy
            Ok(vec![])
        }
    }
}

impl<TFile: Unpin+FloFile+Send+'static> Stream for EditStream<TFile>
where Self: Unpin {
    type Item = AnimationEdit;

    fn poll_next(self: Pin<&mut Self>, context: &mut Context) -> Poll<Option<AnimationEdit>> {
        let range       = &self.range;
        let buffer_ref  = Arc::clone(&self.buffer);
        let mut buffer  = self.buffer.lock().unwrap();

        if let Some(next_item) = buffer.loaded.pop_front() {
            // Trigger filling the buffer (if a filling operation is not already queued)
            if !buffer.filling {
                let range = range.clone();

                buffer.filling = true;
                self.core.desync(move |core| {
                    EditStreamBuffer::fill(&*buffer_ref, core, range, None);
                });
            }

            // If there is already an entry in the buffer, return it
            Poll::Ready(Some(next_item))
        } else if buffer.next >= self.range.end {
            // Stop if we've reached then end of the stream
            Poll::Ready(None)
        } else {
            // Trigger filling the buffer
            let range   = range.clone();
            let waker   = context.waker().clone();

            buffer.filling = true;
            self.core.desync(move |core| {
                EditStreamBuffer::fill(&*buffer_ref, core, range, Some(waker));
            });

            // Buffer is not ready yet
            Poll::Pending
        }
    }
}

impl EditStreamBuffer {
    ///
    /// Fills a buffer stored in a mutex
    ///
    fn fill<TFile: FloFile+Unpin+Send>(buffer: &Mutex<EditStreamBuffer>, core: &mut AnimationDbCore<TFile>, range: Range<usize>, notify: Option<task::Waker>) {
        // Note that the locking behaviour here assumes we're only running one fill in parallel (possibly with a stream reader)
        // This allows us to do the DB read while the buffer is unlocked

        // Function to retrieve the number of loaded elements
        let num_loaded  = || { buffer.lock().unwrap().loaded.len() };

        // Function to retrieve the index of the next item to retrieve
        let get_next    = || { buffer.lock().unwrap().next };

        // Iterate until we reach the end of the range or fill the buffer
        while get_next() < range.end && num_loaded() < BUFFER_SIZE {
            // Want to read exactly enough entries to fill the buffer
            let num_missing = BUFFER_SIZE - num_loaded();
            let next        = get_next();
            let end         = (next + num_missing).min(range.end);

            // Turn into the range of IDs to load
            let load_range  = next..end;

            // Load the edits from the database
            let loaded      = EditStream::read(core, &mut load_range.into_iter()).unwrap();

            {
                let mut buffer = buffer.lock().unwrap();

                // Store in the buffer
                loaded.into_iter()
                    .for_each(|entry| buffer.loaded.push_back(entry));

                // Read from the end of the current range
                buffer.next       = end;
            }
        }

        // Note that the buffer has been filled
        buffer.lock().unwrap().filling = false;

        // Notify the task, if there is one
        notify.map(|task| task.wake());
    }
}<|MERGE_RESOLUTION|>--- conflicted
+++ resolved
@@ -15,13 +15,8 @@
 
 ///
 /// Provides the editlog trait for the animation DB
-<<<<<<< HEAD
-/// 
-pub struct EditStream<TFile: Unpin+FloFile+Send> {
-=======
 ///
-pub struct EditStream<TFile: FloFile+Send> {
->>>>>>> cf7876b1
+pub struct EditStream<TFile: FloFile+Unpin+Send> {
     /// The database core
     core: Arc<Desync<AnimationDbCore<TFile>>>,
 
