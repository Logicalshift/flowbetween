--- conflicted
+++ resolved
@@ -74,8 +74,7 @@
 
 ///
 /// Sends flo logs to a standard logger
-<<<<<<< HEAD
-/// 
+///
 pub fn send_logs_to(logger: Box<dyn Log+Send+'static>) {
     pipe_in(Arc::clone(&CORE_PROCESSOR), CORE_LOGGER.subscribe(), move |_, message| {
         // Generate metadata for the level/target
@@ -83,7 +82,7 @@
             .level(message.level().into())
             .target(message.field_value("target").unwrap_or("flo_logger"))
             .build();
-        
+
         // Metadata for the log message itself (we don't actually format a whole lot of arguments)
         logger.log(&RecordBuilder::new()
             .metadata(metadata)
@@ -91,26 +90,6 @@
             .line(message.field_value("line").and_then(|line_str| line_str.parse::<u32>().ok()))
             .args(format_args!("{}", message.message()))
             .build());
-=======
-///
-pub fn send_logs_to(logger: Box<Log+Send+'static>) {
-    pipe_in(Arc::clone(&CORE_PROCESSOR), CORE_LOGGER.subscribe(), move |_, message| {
-        if let Ok(message) = message {
-            // Generate metadata for the level/target
-            let metadata = MetadataBuilder::new()
-                .level(message.level().into())
-                .target(message.field_value("target").unwrap_or("flo_logger"))
-                .build();
-
-            // Metadata for the log message itself (we don't actually format a whole lot of arguments)
-            logger.log(&RecordBuilder::new()
-                .metadata(metadata)
-                .file(message.field_value("file"))
-                .line(message.field_value("line").and_then(|line_str| line_str.parse::<u32>().ok()))
-                .args(format_args!("{}", message.message()))
-                .build());
-        }
->>>>>>> cf7876b1
     })
 }
 
