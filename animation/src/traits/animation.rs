use super::edit::*;
use super::layer::*;
use super::animation_motion::*;

use flo_stream::*;

use futures::*;
use futures::stream::{BoxStream};

use std::time::Duration;
use std::sync::*;
use std::ops::Range;

///
/// Represents an animation
///
pub trait Animation : Send+Sync {
    ///
    /// Retrieves the frame size of this animation
    ///
    fn size(&self) -> (f64, f64);

    ///
    /// Retrieves the length of this animation
    ///
    fn duration(&self) -> Duration;

    ///
    /// Retrieves the duration of a single frame
    ///
    fn frame_length(&self) -> Duration;

    ///
    /// Retrieves the IDs of the layers in this object
    ///
    fn get_layer_ids(&self) -> Vec<u64>;

    ///
    /// Retrieves the layer with the specified ID from this animation
    ///
    fn get_layer_with_id(&self, layer_id: u64) -> Option<Arc<dyn Layer>>;

    ///
    /// Retrieves the total number of items that have been performed on this animation
    ///
    fn get_num_edits(&self) -> usize;

    ///
    /// Reads from the edit log for this animation
<<<<<<< HEAD
    /// 
    fn read_edit_log<'a>(&'a self, range: Range<usize>) -> BoxStream<'a, AnimationEdit>;
=======
    ///
    fn read_edit_log<'a>(&'a self, range: Range<usize>) -> Box<dyn 'a+Stream<Item=AnimationEdit, Error=()>>;
>>>>>>> cf7876b1

    ///
    /// Supplies a reference which can be used to find the motions associated with this animation
    ///
    fn motion<'a>(&'a self) -> &'a dyn AnimationMotion;
}

///
/// Represents something that can edit an animation
///
pub trait EditableAnimation {
    ///
    /// Retrieves a sink that can be used to send edits for this animation
    ///
    /// Edits are supplied as groups (stored in a vec) so that it's possible to ensure that
    /// a set of related edits are performed atomically
<<<<<<< HEAD
    /// 
    fn edit(&self) -> Publisher<Vec<AnimationEdit>>;
=======
    ///
    fn edit(&self) -> Box<dyn Sink<SinkItem=Vec<AnimationEdit>, SinkError=()>+Send>;
>>>>>>> cf7876b1
}<|MERGE_RESOLUTION|>--- conflicted
+++ resolved
@@ -47,13 +47,8 @@
 
     ///
     /// Reads from the edit log for this animation
-<<<<<<< HEAD
-    /// 
+    ///
     fn read_edit_log<'a>(&'a self, range: Range<usize>) -> BoxStream<'a, AnimationEdit>;
-=======
-    ///
-    fn read_edit_log<'a>(&'a self, range: Range<usize>) -> Box<dyn 'a+Stream<Item=AnimationEdit, Error=()>>;
->>>>>>> cf7876b1
 
     ///
     /// Supplies a reference which can be used to find the motions associated with this animation
@@ -70,11 +65,6 @@
     ///
     /// Edits are supplied as groups (stored in a vec) so that it's possible to ensure that
     /// a set of related edits are performed atomically
-<<<<<<< HEAD
-    /// 
+    ///
     fn edit(&self) -> Publisher<Vec<AnimationEdit>>;
-=======
-    ///
-    fn edit(&self) -> Box<dyn Sink<SinkItem=Vec<AnimationEdit>, SinkError=()>+Send>;
->>>>>>> cf7876b1
 }